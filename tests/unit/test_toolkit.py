--- conflicted
+++ resolved
@@ -66,11 +66,7 @@
 
 def test_get_model_version(toolkit):
     version = toolkit.get_model_version()
-<<<<<<< HEAD
-    assert version == "3.3.1"
-=======
     assert version == "3.3.2"
->>>>>>> 76d289ea
 
 
 def test_get_denormalized_association_slots(toolkit):

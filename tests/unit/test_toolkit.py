from typing import Tuple, Optional, List

import pytest
from bmt import Toolkit


@pytest.fixture(scope="module")
def toolkit():
    return Toolkit()


ASSOCIATION = "association"
BIOLOGICAL_ENTITY = "biological entity"
BIOLINK_BIOLOGICAL_ENTITY = "biolink:BiologicalEntity"
BIOLINK_SUBJECT = "biolink:subject"
BIOLINK_RELATED_TO = "biolink:related_to"
BIOLINK_NAMED_THING = "biolink:NamedThing"
NODE_PROPERTY = 'node property'
SYNONYM = "synonym"
ASSOCIATION_SLOT = "association slot"
HAS_POPULATION_CONTEXT = "population context qualifier"
CAUSES = "causes"
ENABLED_BY = "enabled by"
GENE = "gene"
GENE_OR_GENE_PRODUCT = "gene or gene product"
GENOMIC_ENTITY = "genomic entity"
INTERACTS_WITH = "interacts with"
MOLECULAR_ACTIVITY = "molecular activity"
NUCLEIC_ACID_ENTITY = "nucleic acid entity"
NAMED_THING = "named thing"
ORGANISM_TAXON = "organism taxon"
PHENOTYPIC_FEATURE = "phenotypic feature"
RELATED_TO = "related to"
SUBJECT = "subject"
THING_WITH_TAXON = "thing with taxon"
TREATMENT = "treatment"
ACTIVE_IN = "active in"
HAS_ACTIVE_COMPONENT = "has active component"

# aspect qualifier is abstract so not really a valid qualifier
ASPECT_QUALIFIER_NAME = "aspect qualifier"

ANATOMICAL_CONTEXT_QUALIFIER_NAME = "anatomical context qualifier"
ANATOMICAL_CONTEXT_QUALIFIER_CURIE = "biolink:anatomical_context_qualifier"
ANATOMICAL_CONTEXT_QUALIFIER_ENUM_NAME = "AnatomicalContextQualifierEnum"
ANATOMICAL_CONTEXT_QUALIFIER_ENUM_CURIE = "biolink:AnatomicalContextQualifierEnum"

SUBJECT_DIRECTION_QUALIFIER_NAME = "subject direction qualifier"
SUBJECT_DIRECTION_QUALIFIER_CURIE = "biolink:subject_direction_qualifier"
DIRECTION_QUALIFIER_ENUM_NAME = "DirectionQualifierEnum"
DIRECTION_QUALIFIER_ENUM_CURIE = "biolink:DirectionQualifierEnum"

SPECIES_CONTEXT_QUALIFIER_NAME = "species context qualifier"
SPECIES_CONTEXT_QUALIFIER_CURIE = "biolink:species_context_qualifier"

# 'catalyst qualifier' has a mixin range 'macromolecular machine mixin'
CATALYST_QUALIFIER_NAME = "catalyst qualifier"
CATALYST_QUALIFIER_CURIE = "biolink:catalyst_qualifier"

SUBJECT_ASPECT_QUALIFIER_NAME = "subject aspect qualifier"
SUBJECT_ASPECT_QUALIFIER_CURIE = "biolink:subject_aspect_qualifier"
SUBJECT_ASPECT_QUALIFIER_SAMPLE_VALUE = "synthesis"

# 'qualified predicate' is a qualifier use case in a class of its own
QUALIFIED_PREDICATE_NAME = "qualified predicate"
QUALIFIED_PREDICATE_CURIE = "biolink:qualified_predicate"
QUALIFIED_PREDICATE_SAMPLE_VALUE = "causes"

BIOLINK_ENTITY = 'biolink:Entity'


def test_get_model_version(toolkit):
    version = toolkit.get_model_version()
    assert version == "3.5.0"


def test_get_denormalized_association_slots(toolkit):
    annotations = toolkit.get_denormalized_association_slots(formatted=True)
    print(annotations)
    assert "biolink:subject_closure" in annotations
    assert "gene" not in annotations
    annotations = toolkit.get_denormalized_association_slots(formatted=False)
    assert "subject closure" in annotations
    assert "gene" not in annotations


def test_get_id_prefixes(toolkit):
    tclass = toolkit.get_element('biolink:Gene')
    assert tclass.class_uri == "biolink:Gene"


def test_validate_edge(toolkit):
    subject = "biolink:ChemicalEntity"
    predicate = "biolink:affects"
    p_object = "biolink:Gene"
    assert toolkit.validate_edge(subject, predicate, p_object, ancestors=True)


def test_mixin_validate_edge(toolkit):
    subject = "biolink:GenomicEntity"
    predicate = "biolink:coexists_with"
    p_object = "biolink:SmallMolecule"
    assert toolkit.validate_edge(subject, predicate, p_object, ancestors=True)


def test_not_valid_edge(toolkit):
    subject = "biolink:NamedThing"
    predicate = "biolink:has_target"
    p_object = "biolink:Gene"
    assert not toolkit.validate_edge(subject, predicate, p_object, ancestors=True)


def test_get_element_via_alias(toolkit):
    el = toolkit.get_element('definition')
    assert el.name == 'description'


def test_predicate_map(toolkit):
    mp = toolkit.get_predicate_mapping("augments")
    assert mp.get("biolink:object_aspect_qualifier") == 'activity or abundance'


def test_rna(toolkit):
    assert 'molecular entity' in toolkit.get_descendants(BIOLINK_ENTITY)
    assert 'microRNA' in toolkit.get_descendants(BIOLINK_ENTITY)
    assert 'biolink:MicroRNA' in toolkit.get_descendants(BIOLINK_ENTITY, formatted=True)


def test_get_element_by_mapping(toolkit):
    element_name = toolkit.get_element_by_mapping("RO:0003303")
    assert element_name == "causes"


def test_get_element_by_prefix(toolkit):
    elements = toolkit.get_element_by_prefix("UBERON:1234")
    assert "anatomical entity" in elements

    elements = toolkit.get_element_by_prefix("GO:1234")
    assert "molecular activity" in elements

    elements = toolkit.get_element_by_prefix("TEST:1234")
    assert "anatomical entity" not in elements

    elements = toolkit.get_element_by_prefix("EDAM-DATA:123345")
    assert "attribute" in elements

    elements = toolkit.get_element_by_prefix("BSPO:123345")
    assert "original predicate" in elements


def test_get_all_elements(toolkit):
    elements = toolkit.get_all_elements()
    assert NAMED_THING in elements
    assert ASSOCIATION in elements
    assert RELATED_TO in elements
    assert "uriorcurie" in elements
    assert "thing does not exist" not in elements

    elements = toolkit.get_all_elements(formatted=True)
    assert "biolink:ThingDoesNotExist" not in elements
    assert BIOLINK_NAMED_THING in elements
    assert "biolink:GeneToGeneAssociation" in elements
    assert BIOLINK_RELATED_TO in elements
    assert "metatype:Uriorcurie" in elements
    assert "biolink:FrequencyValue" in elements


def test_get_all_entities(toolkit):
    entities = toolkit.get_all_entities()
    assert NAMED_THING in entities
    assert GENE in entities
    assert "disease" in entities
    assert ASSOCIATION not in entities
    assert RELATED_TO not in entities

    entities = toolkit.get_all_entities(formatted=True)
    assert BIOLINK_NAMED_THING in entities
    assert "biolink:Gene" in entities
    assert "biolink:Disease" in entities
    assert "biolink:Association" not in entities


def test_get_all_associations(toolkit):
    associations = toolkit.get_all_associations()
    assert ASSOCIATION in associations
    assert "gene to gene association" in associations
    assert NAMED_THING not in associations

    associations = toolkit.get_all_associations(formatted=True)
    assert "biolink:Association" in associations
    assert "biolink:GeneToGeneAssociation" in associations
    assert BIOLINK_NAMED_THING not in associations


def test_get_associations_without_parameters(toolkit):
    # Empty argument versions of get_associations()
    # are equivalent to get_all_associations()
    associations = toolkit.get_associations()
    assert ASSOCIATION in associations
    assert "gene to gene association" in associations
    assert NAMED_THING not in associations

    associations = toolkit.get_associations(formatted=True)
    assert "biolink:Association" in associations
    assert "biolink:GeneToGeneAssociation" in associations
    assert BIOLINK_NAMED_THING not in associations


@pytest.mark.parametrize(
    "subject_categories,predicates,object_categories,contains,does_not_contain",
    [
        (   # Q0 - all parameters None => same (formatted) result as get_all_associations()
            None,   # subject_categories: Optional[List[str]],
            None,   # predicates: Optional[List[str]],
            None,   # object_categories: Optional[List[str]],
            [
                "biolink:Association",
                "biolink:ContributorAssociation",
                "biolink:GenotypeToGeneAssociation",
                "biolink:GeneToDiseaseAssociation",
                "biolink:ExposureEventToOutcomeAssociation",
                "biolink:DiseaseOrPhenotypicFeatureToLocationAssociation"
            ],      # contains: List[str]
            []      # does_not_contain: List[str]
        ),
        (   # Q1 - subject_categories set to a value and all other parameters == None
            ["biolink:NamedThing", "biolink:BiologicalEntity", "biolink:Gene"],
            None,
            None,
            [
                "biolink:GeneToGeneAssociation",
                "biolink:GeneToDiseaseAssociation"
            ],
            [
                "biolink:Association",
                "biolink:ContributorAssociation",
                "biolink:ExposureEventToOutcomeAssociation"
            ]
        ),
        (   # Q2 - subject_categories, object_categories given non-None values and predicates == None
            #   gene to disease association:
            #     is_a: gene to disease or phenotypic feature association
            #     ...
            #     mixins:
            #       - entity to disease association mixin
            #       - gene to entity association mixin
            #     slot_usage:
            #       subject:
            #         range: gene or gene product
            #         description: >-
            #           gene in which variation is correlated with the disease,
            #           may be protective or causative or associative, or as a model
            #       object:
            #         range: disease
            ["biolink:NamedThing", "biolink:BiologicalEntity", "biolink:Gene"],
            None,
            ["biolink:NamedThing", "biolink:BiologicalEntity", "biolink:DiseaseOrPhenotypicFeature", "biolink:Disease"],
            ["biolink:GeneToDiseaseAssociation"],
            [
                "biolink:Association",
                "biolink:ContributorAssociation",
                "biolink:GenotypeToGeneAssociation",
                "biolink:ExposureEventToOutcomeAssociation",
                "biolink:DiseaseOrPhenotypicFeatureToLocationAssociation"
            ]
        ),
        (   # Q3 - subject_categories, predicates and object_categories given non-None values
            #   druggable gene to disease association:
            #     is_a: gene to disease association
            #     slot_usage:
            #       subject:
            #         range: gene or gene product
            #         description: >-
            #           gene in which variation is correlated with the disease
            #           in a protective manner, or if the product produced
            #           by the gene can be targeted by a small molecule and
            #           this leads to a protective or improving disease state.
            #       predicate:
            #         subproperty_of: target for
            #       has evidence:
            #         range: DruggableGeneCategoryEnum
            #     defining_slots:
            #       - subject
            #       - object
            #       - predicate
            #     mixins:
            #       - entity to disease association mixin  # Note: the 'object' slot_usage is defined in this mixin
            #       - gene to entity association mixin
            ["biolink:NamedThing", "biolink:BiologicalEntity", "biolink:Gene"],
            ["biolink:target_for"],
            ["biolink:NamedThing", "biolink:BiologicalEntity", "biolink:DiseaseOrPhenotypicFeature", "biolink:Disease"],
            ["biolink:DruggableGeneToDiseaseAssociation"],
            [
                "biolink:Association",
                "biolink:ContributorAssociation",
                "biolink:GenotypeToGeneAssociation",
                "biolink:GeneToDiseaseAssociation",
                "biolink:ExposureEventToOutcomeAssociation",
                "biolink:DiseaseOrPhenotypicFeatureToLocationAssociation"
            ]
        )
    ]
)
def test_get_associations_with_parameters(
        toolkit,
        subject_categories: Optional[List[str]],
        predicates: Optional[List[str]],
        object_categories: Optional[List[str]],
        contains: List[str],
        does_not_contain: List[str]
):
    associations = toolkit.get_associations(
        subject_categories=subject_categories,
        predicates=predicates,
        object_categories=object_categories,
        # we don't bother testing the 'format' flag simply in confidence
        # that the associated code is already well tested in other contexts
        formatted=True
    )
    assert all([entry in associations for entry in contains])
    assert not any([entry in associations for entry in does_not_contain])


def test_get_all_node_properties(toolkit):
    properties = toolkit.get_all_node_properties()
    assert "provided by" in properties
    assert "category" in properties
    assert "has gene" in properties
    assert RELATED_TO not in properties
    assert SUBJECT not in properties

    properties = toolkit.get_all_node_properties(formatted=True)
    assert "biolink:provided_by" in properties
    assert "biolink:category" in properties
    assert "biolink:has_gene" in properties
    assert BIOLINK_SUBJECT not in properties
    assert BIOLINK_RELATED_TO not in properties


def test_get_all_edge_properties(toolkit):
    properties = toolkit.get_all_edge_properties()
    assert SUBJECT in properties
    assert "object" in properties
    assert "frequency qualifier" in properties
    assert "not in the model" not in properties

    properties = toolkit.get_all_edge_properties(formatted=True)
    assert BIOLINK_SUBJECT in properties
    assert "biolink:object" in properties
    assert "biolink:frequency_qualifier" in properties


def test_get_element(toolkit):

    o = toolkit.get_element("drug intake")
    assert o and o.name == "drug exposure"

    o = toolkit.get_element("molecular function")
    assert o and o.name == MOLECULAR_ACTIVITY

    o = toolkit.get_element("molecular_function")
    assert o and o.name == MOLECULAR_ACTIVITY

    o = toolkit.get_element("cellular_component")
    assert o and o.name == "cellular component"

    o = toolkit.get_element("RNA Product")
    assert o and o.name == "RNA product"

    o = toolkit.get_element("rna product")
    assert o and o.name == "RNA product"


def test_is_node_property(toolkit):
    assert toolkit.is_node_property(NODE_PROPERTY)
    assert toolkit.is_node_property(SYNONYM)
    assert not toolkit.is_node_property(HAS_POPULATION_CONTEXT)
    assert not toolkit.is_node_property(CAUSES)
    assert not toolkit.is_node_property(GENE)


def test_is_association_slot(toolkit):
    assert toolkit.is_association_slot(ASSOCIATION_SLOT)
    assert toolkit.is_association_slot(HAS_POPULATION_CONTEXT)
    assert not toolkit.is_association_slot(SYNONYM)
    assert not toolkit.is_association_slot(CAUSES)
    assert not toolkit.is_association_slot(GENE)


def test_is_predicate(toolkit):
    assert toolkit.is_predicate(CAUSES)
    assert not toolkit.is_predicate(NAMED_THING)
    assert not toolkit.is_predicate(GENE)
    assert not toolkit.is_category(SYNONYM)
    assert not toolkit.is_category(HAS_POPULATION_CONTEXT)


def test_is_mixin(toolkit):
    assert not toolkit.is_mixin(NAMED_THING)
    assert toolkit.is_mixin("ontology class")
    assert not toolkit.is_mixin("this_does_not_exist")


def test_is_translator_canonical_predicate(toolkit):
    assert toolkit.is_translator_canonical_predicate("treats")
    assert not toolkit.is_translator_canonical_predicate("treated by")
    assert not toolkit.is_translator_canonical_predicate("this_does_not_exist")
    assert not toolkit.is_translator_canonical_predicate("completed by")
    assert toolkit.is_translator_canonical_predicate("regulates")


def test_has_inverse(toolkit):
    assert toolkit.has_inverse("completed by")
    assert not toolkit.has_inverse("this_does_not_exist")


def test_get_inverse(toolkit):
    assert toolkit.get_inverse(ACTIVE_IN) == HAS_ACTIVE_COMPONENT
    assert toolkit.get_inverse(HAS_ACTIVE_COMPONENT) == ACTIVE_IN
    sd = toolkit.get_element(ACTIVE_IN)
    assert toolkit.get_inverse(sd.name) == HAS_ACTIVE_COMPONENT


def test_category(toolkit):
    assert toolkit.is_category(NAMED_THING)
    assert toolkit.is_category(GENE)
    assert not toolkit.is_category(CAUSES)
    assert not toolkit.is_category("affects")
    assert not toolkit.is_category(GENE_OR_GENE_PRODUCT)


def test_is_qualifier(toolkit):
    assert toolkit.is_qualifier(SUBJECT_DIRECTION_QUALIFIER_NAME)
    assert toolkit.is_qualifier(SUBJECT_DIRECTION_QUALIFIER_CURIE)
    assert not toolkit.is_qualifier(DIRECTION_QUALIFIER_ENUM_NAME)
    assert not toolkit.is_qualifier(NAMED_THING)
    assert not toolkit.is_qualifier(CAUSES)
    assert not toolkit.is_qualifier("affects")
    assert not toolkit.is_qualifier(GENE_OR_GENE_PRODUCT)


def test_is_enum(toolkit):
    assert toolkit.is_enum(DIRECTION_QUALIFIER_ENUM_NAME)
    assert not toolkit.is_enum(NAMED_THING)
    assert not toolkit.is_enum(CAUSES)
    assert not toolkit.is_enum("affects")
    assert not toolkit.is_enum(GENE_OR_GENE_PRODUCT)


<<<<<<< HEAD
@pytest.mark.parametrize(
    "qualifier_type_id,qualifier_value,result",
    [
        # method called with empty arguments fails gracefully
        ("", "", False),  # Q0
        (SUBJECT_DIRECTION_QUALIFIER_NAME, "", False),  # Q1
        ("", "upregulated", False),  # Q2

        # 'aspect qualifier' is 'abstract', hence can't be instantiated (doesn't have a 'range')
        (ASPECT_QUALIFIER_NAME, "upregulated", False),  # Q3

        # qualifier with value drawn from enum 'permissible values'
        (SUBJECT_DIRECTION_QUALIFIER_NAME, "upregulated", True),  # Q4
        (SUBJECT_DIRECTION_QUALIFIER_CURIE, "upregulated", True),  # Q5 - CURIE accepted here too
=======
def test_is_subproperty_of(toolkit):
    assert toolkit.is_subproperty_of("contributes to", "causes")
    assert toolkit.is_subproperty_of("similar to", "orthologous to")


@pytest.mark.parametrize(
    "qualifier_type_id,qualifier_value,associations,result",
    [
        # method called with empty arguments fails gracefully
        ("", "", None, False),                                # Q0
        (SUBJECT_DIRECTION_QUALIFIER_NAME, "", None, False),  # Q1
        ("", "upregulated", None, False),                     # Q2

        # 'aspect qualifier' is 'abstract', hence can't be instantiated (doesn't have a 'range')
        (ASPECT_QUALIFIER_NAME, "upregulated", None, False),  # Q3

        # qualifier with value drawn from enum 'permissible values'
        (SUBJECT_DIRECTION_QUALIFIER_NAME, "upregulated", None, True),    # Q4
        (SUBJECT_DIRECTION_QUALIFIER_CURIE, "upregulated", None, True),   # Q5 - CURIE accepted here too
>>>>>>> 9f97df70

        # *** Use case currently not supported: RO term is exact_match to 'upregulated' enum
        # (SUBJECT_DIRECTION_QUALIFIER_NAME, "RO:0002213", None, True),   # Qx -

        # qualifier with value drawn from concrete Biolink category identifier spaces
<<<<<<< HEAD
        (SPECIES_CONTEXT_QUALIFIER_NAME, "NCBITaxon:9606", True),  # Q8
        (SPECIES_CONTEXT_QUALIFIER_CURIE, "NCBITaxon:9606", True),  # Q9 - CURIE accepted here too

        # qualifier with value drawn from concrete Biolink category identifier spaces
        (SPECIES_CONTEXT_QUALIFIER_NAME, "NCBITaxon:9606", True),  # Q10
        (SPECIES_CONTEXT_QUALIFIER_CURIE, "NCBITaxon:9606", True),  # Q11 - CURIE accepted here too
=======
        (SPECIES_CONTEXT_QUALIFIER_NAME, "NCBITaxon:9606", None, True),   # Q6
        (SPECIES_CONTEXT_QUALIFIER_CURIE, "NCBITaxon:9606", None, True),  # Q7 - CURIE accepted here too

        # qualifier with value drawn from concrete Biolink category identifier spaces
        (SPECIES_CONTEXT_QUALIFIER_NAME, "NCBITaxon:9606", None, True),   # Q8
        (SPECIES_CONTEXT_QUALIFIER_CURIE, "NCBITaxon:9606", None, True),  # Q9 - CURIE accepted here too
>>>>>>> 9f97df70

        # *** Another currently unsupported use case...
        # 'catalyst qualifier' has a mixin range 'macromolecular machine mixin'
        # 'GO:0032991' is exact match to 'macromolecular complex' which has
        #   'macromolecular machine mixin' as a mixin and also has id_prefixes including GO, so...
        # (CATALYST_QUALIFIER_NAME, "GO:0032991", None, True), # Qxx
        # (CATALYST_QUALIFIER_CURIE, "GO:0032991", None, True), # Qxx - CURIE accepted here too

        # mis-matched qualifier values or value types
<<<<<<< HEAD
        (SUBJECT_DIRECTION_QUALIFIER_NAME, "UBERON:0001981", False),  # Q12
        (SPECIES_CONTEXT_QUALIFIER_NAME, "upregulated", False),  # Q13
=======
        (SUBJECT_DIRECTION_QUALIFIER_NAME, "UBERON:0001981", None, False),      # Q10
        (SPECIES_CONTEXT_QUALIFIER_NAME, "upregulated", None, False),           # Q11

        # 'object aspect qualifier' is a qualifier use case in a class of its own
        # Validation required a priori knowledge of the biolink:Association
        # subclass that constrains the semantics of the edge in question
        # e.g. biolink:GeneToDiseaseOrPhenotypicFeatureAssociation in Biolink Model 3.5.2
        (
                SUBJECT_ASPECT_QUALIFIER_NAME,
                SUBJECT_ASPECT_QUALIFIER_SAMPLE_VALUE,
                ["biolink:GeneToDiseaseOrPhenotypicFeatureAssociation"],
                True
        ),  # Q12
        (
                SUBJECT_ASPECT_QUALIFIER_CURIE,
                SUBJECT_ASPECT_QUALIFIER_SAMPLE_VALUE,
                ["biolink:GeneToDiseaseOrPhenotypicFeatureAssociation"],
                True
        ),  # Q13 - CURIE accepted here too
>>>>>>> 9f97df70

        # 'qualified predicate' is a qualifier use case in a class of its own
        # Validation required a priori knowledge of the biolink:Association
        # subclass that constrains the semantics of the edge in question
        # e.g. biolink:ChemicalAffectsGeneAssociation in Biolink Model 3.5.2
        (
                QUALIFIED_PREDICATE_NAME,
                QUALIFIED_PREDICATE_SAMPLE_VALUE,
                ["biolink:ChemicalAffectsGeneAssociation"],
                True
        ),  # Q14
        (
                QUALIFIED_PREDICATE_CURIE,
                QUALIFIED_PREDICATE_SAMPLE_VALUE,
                ["biolink:ChemicalAffectsGeneAssociation"],
                True
        ),  # Q15 - CURIE accepted here too
    ]
)
<<<<<<< HEAD
def test_validate_qualifier(toolkit, qualifier_type_id: str, qualifier_value: str, result: bool):
    assert toolkit.validate_qualifier(qualifier_type_id, qualifier_value) is result
=======
def test_validate_qualifier(
        toolkit,
        qualifier_type_id: str,
        qualifier_value: str,
        associations: Optional[List[str]],
        result: bool
):
    assert toolkit.validate_qualifier(
        qualifier_type_id=qualifier_type_id,
        qualifier_value=qualifier_value,
        associations=associations
    ) is result
>>>>>>> 9f97df70


def test_is_permissible_value_of_enum(toolkit):
    assert toolkit.is_permissible_value_of_enum(DIRECTION_QUALIFIER_ENUM_NAME, "upregulated")
    assert toolkit.is_permissible_value_of_enum(DIRECTION_QUALIFIER_ENUM_CURIE, "upregulated")


def test_ancestors(toolkit):
    assert RELATED_TO in toolkit.get_ancestors(CAUSES)
    a = toolkit.get_ancestors(GENE)
    ancs = [toolkit.get_element(ai)['class_uri'] for ai in a]
    assert "biolink:NamedThing" in ancs

    assert "biolink:ChemicalEntityOrGeneOrGeneProduct" in toolkit.get_ancestors(
        GENE, formatted=True
    )
    assert "biolink:GenomicEntity" in toolkit.get_ancestors(GENE, formatted=True)
    assert BIOLINK_RELATED_TO in toolkit.get_ancestors(CAUSES, formatted=True)
    assert "biolink:GeneOrGeneProduct" in toolkit.get_ancestors(GENE, formatted=True)
    assert "biolink:GeneOrGeneProduct" not in toolkit.get_ancestors(
        GENE, formatted=True, mixin=False
    )
    assert NAMED_THING in toolkit.get_ancestors(GENE)
    assert GENE_OR_GENE_PRODUCT in toolkit.get_ancestors(GENE)
    assert GENE_OR_GENE_PRODUCT not in toolkit.get_ancestors(GENE, mixin=False)
    assert BIOLINK_NAMED_THING in toolkit.get_ancestors(GENE, formatted=True)
    assert "biological entity" in toolkit.get_ancestors(GENE)
    assert "transcript" not in toolkit.get_ancestors(GENE)
    assert CAUSES in toolkit.get_ancestors(CAUSES)
    assert CAUSES in toolkit.get_ancestors(CAUSES, reflexive=True)
    assert CAUSES not in toolkit.get_ancestors(CAUSES, reflexive=False)
    assert "biolink:causes" in toolkit.get_ancestors(
        CAUSES, reflexive=True, formatted=True
    )
    assert GENOMIC_ENTITY in toolkit.get_ancestors(GENE)
    assert GENOMIC_ENTITY not in toolkit.get_ancestors(BIOLOGICAL_ENTITY)
    assert GENOMIC_ENTITY in toolkit.get_ancestors(GENOMIC_ENTITY, reflexive=True)
    assert GENOMIC_ENTITY not in toolkit.get_ancestors(GENOMIC_ENTITY, reflexive=False)
    assert THING_WITH_TAXON not in toolkit.get_ancestors(
        PHENOTYPIC_FEATURE, mixin=False
    )
    assert THING_WITH_TAXON in toolkit.get_ancestors(PHENOTYPIC_FEATURE)

    assert GENE not in toolkit.get_ancestors("biolink:ChemicalEntity", reflexive=False)


def test_permissible_value_ancestors(toolkit):
    assert "increased" in toolkit.get_permissible_value_ancestors("upregulated", "DirectionQualifierEnum")
    assert "modified_form" in toolkit.get_permissible_value_ancestors("snp_form", "ChemicalOrGeneOrGeneProductFormOrVariantEnum")
    assert "increased" in toolkit.get_permissible_value_parent("upregulated", "DirectionQualifierEnum")


def test_ancestors_for_kgx(toolkit):
    ancestors1 = toolkit.get_ancestors(PHENOTYPIC_FEATURE, formatted=True, mixin=False)
    assert ancestors1 is not None
    assert len(ancestors1) == 5
    ancestors2 = toolkit.get_ancestors(PHENOTYPIC_FEATURE, formatted=True)
    assert ancestors2 is not None
    assert len(ancestors2) == 6


def test_descendants(toolkit):
    assert GENE in toolkit.get_descendants(GENE_OR_GENE_PRODUCT)
    assert GENE not in toolkit.get_descendants(GENE_OR_GENE_PRODUCT, mixin=False)
    assert MOLECULAR_ACTIVITY in toolkit.get_descendants("occurrent")
    assert GENE not in toolkit.get_descendants("outcome")
    assert GENE in toolkit.get_descendants(NAMED_THING)
    assert CAUSES in toolkit.get_descendants(RELATED_TO)
    assert INTERACTS_WITH in toolkit.get_descendants(RELATED_TO)
    assert PHENOTYPIC_FEATURE in toolkit.get_descendants(NAMED_THING)
    assert RELATED_TO not in toolkit.get_descendants(NAMED_THING)
    with pytest.raises(ValueError):
        toolkit.get_descendants('biolink:invalid')
    assert "biolink:PhenotypicFeature" in toolkit.get_descendants(
        NAMED_THING, formatted=True
    )
    assert "molecular activity_has output" not in toolkit.get_descendants(
        MOLECULAR_ACTIVITY, reflexive=True
    )
    assert "molecular activity_has output" not in toolkit.get_descendants(
        "has output", reflexive=True
    )
    assert "expressed in" in toolkit.get_descendants("located in")
    assert GENE in toolkit.get_descendants(GENE, reflexive=True)


def test_children(toolkit):
    assert CAUSES in toolkit.get_children("contributes to")
    assert "physically interacts with" in toolkit.get_children(INTERACTS_WITH)
    assert "transcript" in toolkit.get_children(NUCLEIC_ACID_ENTITY)
    assert GENE in toolkit.get_children(GENE_OR_GENE_PRODUCT)
    assert GENE not in toolkit.get_children(GENE_OR_GENE_PRODUCT, mixin=False)
    assert "biolink:Transcript" in toolkit.get_children(
        NUCLEIC_ACID_ENTITY, formatted=True
    )


def test_parent(toolkit):
    assert "contributes to" in toolkit.get_parent(CAUSES)
    assert INTERACTS_WITH in toolkit.get_parent("physically interacts with")
    assert BIOLOGICAL_ENTITY in toolkit.get_parent(GENE)
    assert BIOLINK_BIOLOGICAL_ENTITY in toolkit.get_parent(GENE, formatted=True)


def test_mapping(toolkit):
    assert len(toolkit.get_all_elements_by_mapping("SO:0000704")) == 1
    assert GENE in toolkit.get_all_elements_by_mapping("SO:0000704")

    assert len(toolkit.get_all_elements_by_mapping("MONDO:0000001")) == 1
    assert "disease" in toolkit.get_all_elements_by_mapping("MONDO:0000001")

    assert len(toolkit.get_all_elements_by_mapping("UPHENO:0000001")) == 1
    assert "affects" in toolkit.get_all_elements_by_mapping("UPHENO:0000001")

    assert toolkit.get_element_by_mapping('STY:T071', most_specific=True, formatted=True, mixin=True) == 'biolink:NamedThing'
    assert toolkit.get_element_by_mapping('STY:T044', most_specific=True, formatted=True, mixin=True) == 'biolink:MolecularActivity'

    assert toolkit.get_element_by_mapping("BFO:0000001", most_specific=True, formatted=True, mixin=True) == 'biolink:NamedThing'
    assert toolkit.get_element_by_mapping('STY:T071', most_specific=True, formatted=True, mixin=True) == 'biolink:NamedThing'
    assert toolkit.get_element_by_mapping('STY:T044', most_specific=True, formatted=True, mixin=True) == 'biolink:MolecularActivity'

    assert toolkit.get_element_by_mapping('STY:T066666', most_specific=True, formatted=True, mixin=True) is None


def test_get_slot_domain(toolkit):
    assert NAMED_THING in toolkit.get_slot_domain("ameliorates")
    assert "biological process" in toolkit.get_slot_domain(ENABLED_BY)
    assert "biological process or activity" in toolkit.get_slot_domain(ENABLED_BY)
    assert "pathway" in toolkit.get_slot_domain(
        ENABLED_BY, include_ancestors=True
    )
    assert "biolink:BiologicalProcessOrActivity" in toolkit.get_slot_domain(
        ENABLED_BY, include_ancestors=True, formatted=True
    )
    # assert "entity" in toolkit.get_slot_domain("name")
    assert "entity" in toolkit.get_slot_domain("category")
    assert ASSOCIATION in toolkit.get_slot_domain("predicate")


def test_get_slot_range(toolkit):
    assert "disease or phenotypic feature" in toolkit.get_slot_range("treats")
    assert "disease" in toolkit.get_slot_range("treats", include_ancestors=True)
    assert "biolink:Disease" in toolkit.get_slot_range(
        "treats", include_ancestors=True, formatted=True
    )
    assert "label type" in toolkit.get_slot_range("name")


def test_get_all_slots_with_class_domain(toolkit):
    assert "has attribute" in toolkit.get_all_slots_with_class_domain(
        "entity", check_ancestors=True, mixin=True
    )
    assert "name" not in toolkit.get_all_slots_with_class_domain(
        TREATMENT, check_ancestors=False, mixin=False
    )
    assert "type" in toolkit.get_all_slots_with_class_domain(BIOLINK_ENTITY, check_ancestors=True, mixin=True)
    # we don't really have this use case in the model right now - where a domain's mixin has an attribute
    assert "has unit" in toolkit.get_all_slots_with_class_domain(
        "quantity value", check_ancestors=False, mixin=True
    )


def test_get_all_slots_with_class_range(toolkit):
    assert "in taxon" in toolkit.get_all_slots_with_class_range(ORGANISM_TAXON)
    assert "biolink:in_taxon" in toolkit.get_all_slots_with_class_range(
        ORGANISM_TAXON, formatted=True
    )
    assert SUBJECT in toolkit.get_all_slots_with_class_range(
        ORGANISM_TAXON, check_ancestors=True, mixin=False
    )


def test_get_all_predicates_with_class_domain(toolkit):
    assert "genetically interacts with" in toolkit.get_all_slots_with_class_domain(GENE)
    assert INTERACTS_WITH in toolkit.get_all_slots_with_class_domain(
        GENE, check_ancestors=True
    )
    assert "biolink:interacts_with" in toolkit.get_all_slots_with_class_domain(
        "gene", check_ancestors=True, formatted=True
    )
    assert "in complex with" in toolkit.get_all_slots_with_class_domain(
        GENE_OR_GENE_PRODUCT
    )
    assert "expressed in" in toolkit.get_all_slots_with_class_domain(
        GENE_OR_GENE_PRODUCT
    )
    assert RELATED_TO not in toolkit.get_all_slots_with_class_domain(
        GENE_OR_GENE_PRODUCT, check_ancestors=False, mixin=False
    )
    assert RELATED_TO not in toolkit.get_all_slots_with_class_domain(
        GENE_OR_GENE_PRODUCT, check_ancestors=True, mixin=True
    )


def test_get_all_predicates_with_class_range(toolkit):
    assert "manifestation of" in toolkit.get_all_predicates_with_class_range("disease")
    assert "target for" in toolkit.get_all_predicates_with_class_range(
        "disease", check_ancestors=True
    )
    assert (
        "biolink:target_for"
        in toolkit.get_all_predicates_with_class_range(
            "disease", check_ancestors=True, formatted=True
        )
    )
    assert RELATED_TO not in toolkit.get_all_predicates_with_class_range(
        "disease", check_ancestors=True, formatted=True
    )


def test_get_all_properties_with_class_domain(toolkit):
    assert "category" in toolkit.get_all_properties_with_class_domain("entity")
    assert "category" in toolkit.get_all_properties_with_class_domain(
        GENE, check_ancestors=True
    )
    assert "biolink:category" in toolkit.get_all_properties_with_class_domain(
        GENE, check_ancestors=True, formatted=True
    )

    assert "predicate" in toolkit.get_all_properties_with_class_domain(ASSOCIATION)
    assert "predicate" in toolkit.get_all_properties_with_class_domain(
        ASSOCIATION, check_ancestors=True
    )
    assert "biolink:predicate" in toolkit.get_all_properties_with_class_domain(
        ASSOCIATION, check_ancestors=True, formatted=True
    )


def test_get_all_properties_with_class_range(toolkit):
    assert "has gene" in toolkit.get_all_properties_with_class_range(GENE)
    assert SUBJECT in toolkit.get_all_properties_with_class_range(
        GENE, check_ancestors=True
    )
    assert "biolink:subject" in toolkit.get_all_properties_with_class_range(
        GENE, check_ancestors=True, formatted=True
    )


def test_get_value_type_for_slot(toolkit):
    assert "uriorcurie" in toolkit.get_value_type_for_slot(SUBJECT)
    assert "uriorcurie" in toolkit.get_value_type_for_slot("object")
    assert "string" in toolkit.get_value_type_for_slot("symbol")
    assert "biolink:CategoryType" in toolkit.get_value_type_for_slot(
        "category", formatted=True
    )


def test_get_all_types(toolkit):
    basic_descendants = {}

    # get_all_types()
    types = toolkit.get_all_types()

    for element in types:
        try:
            basic_descendants.update({
                element: toolkit.get_descendants(
                    element,
                    reflexive=False,
                    mixin=False,
                )
            })
        except Exception as e:
            assert False, f"Error getting descendants for {element}: {e}"


def test_get_all_multivalued_slots(toolkit):
    assert "synonym" in toolkit.get_all_multivalued_slots()
    assert "id" not in toolkit.get_all_multivalued_slots()<|MERGE_RESOLUTION|>--- conflicted
+++ resolved
@@ -1,4 +1,4 @@
-from typing import Tuple, Optional, List
+from typing import Optional, List, Dict
 
 import pytest
 from bmt import Toolkit
@@ -116,7 +116,7 @@
 
 
 def test_predicate_map(toolkit):
-    mp = toolkit.get_predicate_mapping("augments")
+    mp: Dict[str, str] = toolkit.get_predicate_mapping("augments")
     assert mp.get("biolink:object_aspect_qualifier") == 'activity or abundance'
 
 
@@ -447,22 +447,6 @@
     assert not toolkit.is_enum(GENE_OR_GENE_PRODUCT)
 
 
-<<<<<<< HEAD
-@pytest.mark.parametrize(
-    "qualifier_type_id,qualifier_value,result",
-    [
-        # method called with empty arguments fails gracefully
-        ("", "", False),  # Q0
-        (SUBJECT_DIRECTION_QUALIFIER_NAME, "", False),  # Q1
-        ("", "upregulated", False),  # Q2
-
-        # 'aspect qualifier' is 'abstract', hence can't be instantiated (doesn't have a 'range')
-        (ASPECT_QUALIFIER_NAME, "upregulated", False),  # Q3
-
-        # qualifier with value drawn from enum 'permissible values'
-        (SUBJECT_DIRECTION_QUALIFIER_NAME, "upregulated", True),  # Q4
-        (SUBJECT_DIRECTION_QUALIFIER_CURIE, "upregulated", True),  # Q5 - CURIE accepted here too
-=======
 def test_is_subproperty_of(toolkit):
     assert toolkit.is_subproperty_of("contributes to", "causes")
     assert toolkit.is_subproperty_of("similar to", "orthologous to")
@@ -482,27 +466,18 @@
         # qualifier with value drawn from enum 'permissible values'
         (SUBJECT_DIRECTION_QUALIFIER_NAME, "upregulated", None, True),    # Q4
         (SUBJECT_DIRECTION_QUALIFIER_CURIE, "upregulated", None, True),   # Q5 - CURIE accepted here too
->>>>>>> 9f97df70
 
         # *** Use case currently not supported: RO term is exact_match to 'upregulated' enum
         # (SUBJECT_DIRECTION_QUALIFIER_NAME, "RO:0002213", None, True),   # Qx -
 
         # qualifier with value drawn from concrete Biolink category identifier spaces
-<<<<<<< HEAD
-        (SPECIES_CONTEXT_QUALIFIER_NAME, "NCBITaxon:9606", True),  # Q8
-        (SPECIES_CONTEXT_QUALIFIER_CURIE, "NCBITaxon:9606", True),  # Q9 - CURIE accepted here too
-
-        # qualifier with value drawn from concrete Biolink category identifier spaces
-        (SPECIES_CONTEXT_QUALIFIER_NAME, "NCBITaxon:9606", True),  # Q10
-        (SPECIES_CONTEXT_QUALIFIER_CURIE, "NCBITaxon:9606", True),  # Q11 - CURIE accepted here too
-=======
+
         (SPECIES_CONTEXT_QUALIFIER_NAME, "NCBITaxon:9606", None, True),   # Q6
         (SPECIES_CONTEXT_QUALIFIER_CURIE, "NCBITaxon:9606", None, True),  # Q7 - CURIE accepted here too
 
         # qualifier with value drawn from concrete Biolink category identifier spaces
         (SPECIES_CONTEXT_QUALIFIER_NAME, "NCBITaxon:9606", None, True),   # Q8
         (SPECIES_CONTEXT_QUALIFIER_CURIE, "NCBITaxon:9606", None, True),  # Q9 - CURIE accepted here too
->>>>>>> 9f97df70
 
         # *** Another currently unsupported use case...
         # 'catalyst qualifier' has a mixin range 'macromolecular machine mixin'
@@ -512,10 +487,7 @@
         # (CATALYST_QUALIFIER_CURIE, "GO:0032991", None, True), # Qxx - CURIE accepted here too
 
         # mis-matched qualifier values or value types
-<<<<<<< HEAD
-        (SUBJECT_DIRECTION_QUALIFIER_NAME, "UBERON:0001981", False),  # Q12
-        (SPECIES_CONTEXT_QUALIFIER_NAME, "upregulated", False),  # Q13
-=======
+
         (SUBJECT_DIRECTION_QUALIFIER_NAME, "UBERON:0001981", None, False),      # Q10
         (SPECIES_CONTEXT_QUALIFIER_NAME, "upregulated", None, False),           # Q11
 
@@ -535,7 +507,6 @@
                 ["biolink:GeneToDiseaseOrPhenotypicFeatureAssociation"],
                 True
         ),  # Q13 - CURIE accepted here too
->>>>>>> 9f97df70
 
         # 'qualified predicate' is a qualifier use case in a class of its own
         # Validation required a priori knowledge of the biolink:Association
@@ -555,10 +526,6 @@
         ),  # Q15 - CURIE accepted here too
     ]
 )
-<<<<<<< HEAD
-def test_validate_qualifier(toolkit, qualifier_type_id: str, qualifier_value: str, result: bool):
-    assert toolkit.validate_qualifier(qualifier_type_id, qualifier_value) is result
-=======
 def test_validate_qualifier(
         toolkit,
         qualifier_type_id: str,
@@ -571,7 +538,6 @@
         qualifier_value=qualifier_value,
         associations=associations
     ) is result
->>>>>>> 9f97df70
 
 
 def test_is_permissible_value_of_enum(toolkit):
@@ -620,7 +586,9 @@
 
 def test_permissible_value_ancestors(toolkit):
     assert "increased" in toolkit.get_permissible_value_ancestors("upregulated", "DirectionQualifierEnum")
-    assert "modified_form" in toolkit.get_permissible_value_ancestors("snp_form", "ChemicalOrGeneOrGeneProductFormOrVariantEnum")
+    assert "modified_form" in toolkit.get_permissible_value_ancestors(
+        "snp_form", "ChemicalOrGeneOrGeneProductFormOrVariantEnum"
+    )
     assert "increased" in toolkit.get_permissible_value_parent("upregulated", "DirectionQualifierEnum")
 
 
@@ -686,14 +654,26 @@
     assert len(toolkit.get_all_elements_by_mapping("UPHENO:0000001")) == 1
     assert "affects" in toolkit.get_all_elements_by_mapping("UPHENO:0000001")
 
-    assert toolkit.get_element_by_mapping('STY:T071', most_specific=True, formatted=True, mixin=True) == 'biolink:NamedThing'
-    assert toolkit.get_element_by_mapping('STY:T044', most_specific=True, formatted=True, mixin=True) == 'biolink:MolecularActivity'
-
-    assert toolkit.get_element_by_mapping("BFO:0000001", most_specific=True, formatted=True, mixin=True) == 'biolink:NamedThing'
-    assert toolkit.get_element_by_mapping('STY:T071', most_specific=True, formatted=True, mixin=True) == 'biolink:NamedThing'
-    assert toolkit.get_element_by_mapping('STY:T044', most_specific=True, formatted=True, mixin=True) == 'biolink:MolecularActivity'
-
-    assert toolkit.get_element_by_mapping('STY:T066666', most_specific=True, formatted=True, mixin=True) is None
+    assert toolkit.get_element_by_mapping(
+        'STY:T071', most_specific=True, formatted=True, mixin=True
+    ) == 'biolink:NamedThing'
+    assert toolkit.get_element_by_mapping(
+        'STY:T044', most_specific=True, formatted=True, mixin=True
+    ) == 'biolink:MolecularActivity'
+
+    assert toolkit.get_element_by_mapping(
+        "BFO:0000001", most_specific=True, formatted=True, mixin=True
+    ) == 'biolink:NamedThing'
+    assert toolkit.get_element_by_mapping(
+        'STY:T071', most_specific=True, formatted=True, mixin=True
+    ) == 'biolink:NamedThing'
+    assert toolkit.get_element_by_mapping(
+        'STY:T044', most_specific=True, formatted=True, mixin=True
+    ) == 'biolink:MolecularActivity'
+
+    assert toolkit.get_element_by_mapping(
+        'STY:T066666', most_specific=True, formatted=True, mixin=True
+    ) is None
 
 
 def test_get_slot_domain(toolkit):
